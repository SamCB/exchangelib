from logging import getLogger
from locale import getlocale

from cached_property import threaded_cached_property

from .autodiscover import discover
from .credentials import DELEGATE, IMPERSONATION
from .errors import ErrorFolderNotFound, ErrorAccessDenied
from .folders import Root, Calendar, DeletedItems, Drafts, Inbox, Outbox, SentItems, JunkEmail, Tasks, Contacts, \
<<<<<<< HEAD
    RecoverableItemsRoot, RecoverableItemsDeletions, Item, SHALLOW, DEEP, WELLKNOWN_FOLDERS, HARD_DELETE, \
    AUTO_RESOLVE, SEND_TO_NONE, SAVE_ONLY, SPECIFIED_OCCURRENCE_ONLY, DELETE_TYPE_CHOICES, \
    CONFLICT_RESOLUTION_CHOICES, SEND_MEETING_CANCELLATIONS_CHOICES, AFFECTED_TASK_OCCURRENCES_CHOICES, \
    MESSAGE_DISPOSITION_CHOICES, SEND_MEETING_INVITATIONS_AND_CANCELLATIONS_CHOICES, ItemId
from .services import ExportItems, UploadItems
=======
    RecoverableItemsRoot, RecoverableItemsDeletions, Folder, Item, SHALLOW, DEEP, WELLKNOWN_FOLDERS, HARD_DELETE, \
    AUTO_RESOLVE, SEND_TO_NONE, SAVE_ONLY, SEND_AND_SAVE_COPY, SEND_ONLY, SPECIFIED_OCCURRENCE_ONLY, \
    DELETE_TYPE_CHOICES, MESSAGE_DISPOSITION_CHOICES, CONFLICT_RESOLUTION_CHOICES, AFFECTED_TASK_OCCURRENCES_CHOICES, \
    SEND_MEETING_INVITATIONS_CHOICES, SEND_MEETING_INVITATIONS_AND_CANCELLATIONS_CHOICES, \
    SEND_MEETING_CANCELLATIONS_CHOICES
>>>>>>> cbc36bb1
from .protocol import Protocol
from .services import GetItem, CreateItem, UpdateItem, DeleteItem, MoveItem, SendItem
from .util import get_domain, peek

log = getLogger(__name__)


class Account:
    """
    Models an Exchange server user account. The primary key for an account is its PrimarySMTPAddress
    """
    def __init__(self, primary_smtp_address, fullname=None, access_type=None, autodiscover=False, credentials=None,
                 config=None, verify_ssl=True, locale=None):
        if '@' not in primary_smtp_address:
            raise ValueError("primary_smtp_address '%s' is not an email address" % primary_smtp_address)
        self.primary_smtp_address = primary_smtp_address
        self.fullname = fullname
        self.locale = locale or getlocale()
        # Assume delegate access if individual credentials are provided. Else, assume service user with impersonation
        self.access_type = access_type or (DELEGATE if credentials else IMPERSONATION)
        assert self.access_type in (DELEGATE, IMPERSONATION)
        if autodiscover:
            if not credentials:
                raise AttributeError('autodiscover requires credentials')
            self.primary_smtp_address, self.protocol = discover(email=self.primary_smtp_address,
                                                                credentials=credentials, verify_ssl=verify_ssl)
            if config:
                raise AttributeError('config is ignored when autodiscover is active')
        else:
            if not config:
                raise AttributeError('non-autodiscover requires a config')
            self.protocol = config.protocol
        # We may need to override the default server version on a per-account basis because Microsoft may report one
        # server version up-front but delegate account requests to an older backend server.
        self.version = self.protocol.version
        self.root = Root.get_distinguished(account=self)

        assert isinstance(self.protocol, Protocol)
        log.debug('Added account: %s', self)

    @threaded_cached_property
    def folders(self):
        # 'Top of Information Store' is a folder available in some Exchange accounts. It only contains folders
        # owned by the account.
        folders = self.root.get_folders(depth=SHALLOW)  # Start by searching top-level folders.
        has_tois = False
        for folder in folders:
            if folder.name == 'Top of Information Store':
                has_tois = True
                folders = folder.get_folders(depth=SHALLOW)
                break
        if not has_tois:
            # We need to dig deeper. Get everything.
            folders = self.root.get_folders(depth=DEEP)
        _folders = dict((m, []) for m in WELLKNOWN_FOLDERS.values())
        for f in folders:
            _folders[f.__class__].append(f)
        return _folders

    def _get_default_folder(self, fld_class):
        try:
            # Get the default folder
            log.debug('Testing default %s folder with GetFolder', fld_class.__name__)
            return fld_class.get_distinguished(account=self)
        except ErrorAccessDenied:
            # Maybe we just don't have GetFolder access? Try FindItems instead
            log.debug('Testing default %s folder with FindItem', fld_class.__name__)
            fld = fld_class(self)
            fld.filter(subject='DUMMY')
            return fld
        except ErrorFolderNotFound as e:
            # There's no folder named fld_class.DISTINGUISHED_FOLDER_ID. Try to guess which folder is the default.
            # Exchange makes this unnecessarily difficult.
            log.debug('Searching default %s folder in full folder list', fld_class.__name__)
            flds = []
            for folder in self.folders[fld_class]:
                # Apparently default folder names can be renamed to a set of localized names using a PowerShell command:
                # https://technet.microsoft.com/da-dk/library/dd351103(v=exchg.160).aspx
                #
                # Search for a folder wth a localized name. This is a hack because I can't find a way to get the
                # default Calendar, Inbox, etc. folders without looking at the folder name, which could be localized.
                #
                # TODO: fld_class.LOCALIZED_NAMES is most definitely neither complete nor authoritative
                if folder.name.title() in fld_class.LOCALIZED_NAMES.get(self.locale, []):
                    flds.append(folder)
            if not flds:
                # There was no folder with a localized name. Use the distinguished folder instead.
                for folder in self.folders[fld_class]:
                    if folder.is_distinguished:
                        flds.append(folder)
            if not flds:
                raise ErrorFolderNotFound('No useable default %s folders' % fld_class.__name__) from e
            assert len(flds) == 1, 'Multiple possible default %s folders: %s' % (
                fld_class.__name__, [str(f) for f in flds])
            return flds[0]

    @threaded_cached_property
    def calendar(self):
        # If the account contains a shared calendar from a different user, that calendar will be in the folder list.
        # Attempt not to return one of those. An account may not always have a calendar called "Calendar", but a
        # Calendar folder with a localized name instead. Return that, if it's available.
        return self._get_default_folder(Calendar)

    @threaded_cached_property
    def trash(self):
        return self._get_default_folder(DeletedItems)

    @threaded_cached_property
    def drafts(self):
        return self._get_default_folder(Drafts)

    @threaded_cached_property
    def inbox(self):
        return self._get_default_folder(Inbox)

    @threaded_cached_property
    def outbox(self):
        return self._get_default_folder(Outbox)

    @threaded_cached_property
    def sent(self):
        return self._get_default_folder(SentItems)

    @threaded_cached_property
    def junk(self):
        return self._get_default_folder(JunkEmail)

    @threaded_cached_property
    def tasks(self):
        return self._get_default_folder(Tasks)

    @threaded_cached_property
    def contacts(self):
        return self._get_default_folder(Contacts)

    @threaded_cached_property
    def recoverable_items_root(self):
        return self._get_default_folder(RecoverableItemsRoot)

    @threaded_cached_property
    def recoverable_deleted_items(self):
        return self._get_default_folder(RecoverableItemsDeletions)

    @property
    def domain(self):
        return get_domain(self.primary_smtp_address)

<<<<<<< HEAD
    def export(self, ids):
        """
        Return export strings of the given items

        Arguments:
        'ids' is an iterable containing ItemId objects for what we want to export

        Returns:
        A list of tuples with two elements:
            0: An ItemId, the id of the object
            1: A string, the exported representation of the object
        """
        return [(id_, export) for id_, export in zip(ids, ExportItems(self).call(ids))]

    def upload(self, data, folders):
        """
        Adds objects retrieved from export into the given folders

        Arguments:
        'data' is an iterable containing the string outputs of exports
        'folders' is an equal lengthed iterable containing the folder that each item is to be inserted in

        Returns:
        A list of ItemIds of the new items inserted

        Example:
        account.upload(["AABBCC...", "XXYYZZ...", "ABCXYZ..."],
                       [account.inbox, account.inbox, account.calendar])
        -> [ItemId(...), ItemId(...), ItemId(...)]
        """
        merged_data = ((folder, data_str) for folder, data_str in zip(folders, data))
        upload_ids = UploadItems(self).call(merged_data)

        return [ItemId(id=item_id, changekey=change_key) for item_id, change_key in upload_ids]
=======
    def bulk_create(self, folder, items, message_disposition=SAVE_ONLY, send_meeting_invitations=SEND_TO_NONE):
        """
        Creates new items in the folder. 'items' is an iterable of Item objects. Returns a list of (id, changekey)
        tuples in the same order as the input.
        'message_disposition' is only applicable to Message items.
        'send_meeting_invitations' is only applicable to CalendarItem items.
        """
        assert message_disposition in MESSAGE_DISPOSITION_CHOICES
        assert send_meeting_invitations in SEND_MEETING_INVITATIONS_CHOICES
        if folder is not None:
            assert isinstance(folder, Folder)
            if folder.account != self:
                raise ValueError('"Folder must belong to this account')
        if message_disposition == SAVE_ONLY and folder is None:
            raise AttributeError("Folder must be supplied when in send-only mode")
        if message_disposition == SEND_AND_SAVE_COPY and folder is None:
            folder = self.sent  # 'Sent' is default EWS behaviour
        if message_disposition == SEND_ONLY and folder is not None:
            raise AttributeError("Folder must be None in send-ony mode")
        log.debug(
            'Adding items for %s (folder %s, message_disposition: %s, send_meeting_invitations: %s)',
            self,
            folder,
            message_disposition,
            send_meeting_invitations,
        )
        is_empty, items = peek(items)
        if is_empty:
            # We accept generators, so it's not always convenient for caller to know up-front if 'items' is empty. Allow
            # empty 'items' and return early.
            return []
        return list(map(
            Item.id_from_xml,
            CreateItem(account=self).call(
                items=items,
                folder=folder,
                message_disposition=message_disposition,
                send_meeting_invitations=send_meeting_invitations,
            )
        ))
>>>>>>> cbc36bb1

    def bulk_update(self, items, conflict_resolution=AUTO_RESOLVE, message_disposition=SAVE_ONLY,
                    send_meeting_invitations_or_cancellations=SEND_TO_NONE, suppress_read_receipts=True):
        """
        Updates items in the folder. 'items' is a dict containing:

            Key: An Item object (calendar item, message, task or contact)
            Value: a list of attributes that have changed on this object

        'message_disposition' is only applicable to Message items.
        'send_meeting_invitations_or_cancellations' is only applicable to CalendarItem items.
        'suppress_read_receipts' is only supported from Exchange 2013.
        """
        assert conflict_resolution in CONFLICT_RESOLUTION_CHOICES
        assert message_disposition in MESSAGE_DISPOSITION_CHOICES
        assert send_meeting_invitations_or_cancellations in SEND_MEETING_INVITATIONS_AND_CANCELLATIONS_CHOICES
        assert suppress_read_receipts in (True, False)
        if message_disposition == SEND_ONLY:
            raise ValueError('Cannot send-only existing objects. Use SendItem service instead')
        log.debug(
            'Updating items for %s (conflict_resolution %s, message_disposition: %s, send_meeting_invitations: %s)',
            self,
            conflict_resolution,
            message_disposition,
            send_meeting_invitations_or_cancellations,
        )
        is_empty, items = peek(items)
        if is_empty:
            # We accept generators, so it's not always convenient for caller to know up-front if 'items' is empty. Allow
            # empty 'items' and return early.
            return []
        return list(map(
            Item.id_from_xml,
            UpdateItem(account=self).call(
                items=items,
                conflict_resolution=conflict_resolution,
                message_disposition=message_disposition,
                send_meeting_invitations_or_cancellations=send_meeting_invitations_or_cancellations,
                suppress_read_receipts=suppress_read_receipts,
            )
        ))

    def bulk_delete(self, ids, delete_type=HARD_DELETE, send_meeting_cancellations=SEND_TO_NONE,
                    affected_task_occurrences=SPECIFIED_OCCURRENCE_ONLY, suppress_read_receipts=True):
        """
        Deletes items.
        'ids' is an iterable of either (item_id, changekey) tuples or Item objects.
        'send_meeting_cancellations' is only applicable to CalendarItem items.
        'affected_task_occurrences' is only applicable for recurring Task items.
        'suppress_read_receipts' is only supported from Exchange 2013.
        """
        assert delete_type in DELETE_TYPE_CHOICES
        assert send_meeting_cancellations in SEND_MEETING_CANCELLATIONS_CHOICES
        assert affected_task_occurrences in AFFECTED_TASK_OCCURRENCES_CHOICES
        assert suppress_read_receipts in (True, False)
        log.debug(
            'Deleting items for %s (delete_type: %s, send_meeting_invitations: %s, affected_task_occurences: %s)',
            self,
            delete_type,
            send_meeting_cancellations,
            affected_task_occurrences,
        )
        is_empty, ids = peek(ids)
        if is_empty:
            # We accept generators, so it's not always convenient for caller to know up-front if 'items' is empty. Allow
            # empty 'items' and return early.
            return []
        return list(DeleteItem(account=self).call(
            items=ids,
            delete_type=delete_type,
            send_meeting_cancellations=send_meeting_cancellations,
            affected_task_occurrences=affected_task_occurrences,
            suppress_read_receipts=suppress_read_receipts,
        ))

    def bulk_send(self, ids, save_copy=True, copy_to_folder=None):
        # Send existing draft messages. If requested, save a copy in 'copy_to_folder'
        if copy_to_folder and not save_copy:
            raise AttributeError("'save_copy' must be True when 'copy_to_folder' is set")
        if save_copy and not copy_to_folder:
            copy_to_folder = self.sent  # 'Sent' is default EWS behaviour
        return list(SendItem(account=self).call(items=ids, save_item_to_folder=save_copy,
                                                saved_item_folder=copy_to_folder))

    def bulk_move(self, ids, to_folder):
        # Move items to another folder. Returns new IDs for the items that were moved
        assert isinstance(to_folder, Folder)
        return list(map(
            Item.id_from_xml,
            MoveItem(account=self).call(items=ids, to_folder=to_folder)
        ))

    def fetch(self, ids, folder=None, only_fields=None):
        # 'folder' is used for validating only_fields
        # 'only_fields' specifies which fields to fetch, instead of all possible fields.
        validation_folder = folder or Folder  # Use a folder type that supports all item types
        is_empty, ids = peek(ids)
        if is_empty:
            # We accept generators, so it's not always convenient for caller to know up-front if 'items' is empty. Allow
            # empty 'items' and return early.
            return []
        if only_fields:
            allowed_field_names = validation_folder.allowed_field_names()
            for f in only_fields:
                assert f in allowed_field_names
        else:
            only_fields = validation_folder.allowed_field_names()
        items = GetItem(account=self).call(items=ids, folder=validation_folder, additional_fields=only_fields)
        return list(map(
            lambda i: validation_folder.item_model_from_tag(i.tag).from_xml(elem=i, account=self, folder=folder),
            items
        ))

    def __str__(self):
        txt = '%s' % self.primary_smtp_address
        if self.fullname:
            txt += ' (%s)' % self.fullname
        return txt<|MERGE_RESOLUTION|>--- conflicted
+++ resolved
@@ -7,19 +7,12 @@
 from .credentials import DELEGATE, IMPERSONATION
 from .errors import ErrorFolderNotFound, ErrorAccessDenied
 from .folders import Root, Calendar, DeletedItems, Drafts, Inbox, Outbox, SentItems, JunkEmail, Tasks, Contacts, \
-<<<<<<< HEAD
-    RecoverableItemsRoot, RecoverableItemsDeletions, Item, SHALLOW, DEEP, WELLKNOWN_FOLDERS, HARD_DELETE, \
-    AUTO_RESOLVE, SEND_TO_NONE, SAVE_ONLY, SPECIFIED_OCCURRENCE_ONLY, DELETE_TYPE_CHOICES, \
-    CONFLICT_RESOLUTION_CHOICES, SEND_MEETING_CANCELLATIONS_CHOICES, AFFECTED_TASK_OCCURRENCES_CHOICES, \
-    MESSAGE_DISPOSITION_CHOICES, SEND_MEETING_INVITATIONS_AND_CANCELLATIONS_CHOICES, ItemId
-from .services import ExportItems, UploadItems
-=======
     RecoverableItemsRoot, RecoverableItemsDeletions, Folder, Item, SHALLOW, DEEP, WELLKNOWN_FOLDERS, HARD_DELETE, \
     AUTO_RESOLVE, SEND_TO_NONE, SAVE_ONLY, SEND_AND_SAVE_COPY, SEND_ONLY, SPECIFIED_OCCURRENCE_ONLY, \
     DELETE_TYPE_CHOICES, MESSAGE_DISPOSITION_CHOICES, CONFLICT_RESOLUTION_CHOICES, AFFECTED_TASK_OCCURRENCES_CHOICES, \
     SEND_MEETING_INVITATIONS_CHOICES, SEND_MEETING_INVITATIONS_AND_CANCELLATIONS_CHOICES, \
     SEND_MEETING_CANCELLATIONS_CHOICES
->>>>>>> cbc36bb1
+from .services import ExportItems, UploadItems
 from .protocol import Protocol
 from .services import GetItem, CreateItem, UpdateItem, DeleteItem, MoveItem, SendItem
 from .util import get_domain, peek
@@ -167,7 +160,6 @@
     def domain(self):
         return get_domain(self.primary_smtp_address)
 
-<<<<<<< HEAD
     def export(self, ids):
         """
         Return export strings of the given items
@@ -202,7 +194,7 @@
         upload_ids = UploadItems(self).call(merged_data)
 
         return [ItemId(id=item_id, changekey=change_key) for item_id, change_key in upload_ids]
-=======
+
     def bulk_create(self, folder, items, message_disposition=SAVE_ONLY, send_meeting_invitations=SEND_TO_NONE):
         """
         Creates new items in the folder. 'items' is an iterable of Item objects. Returns a list of (id, changekey)
@@ -243,7 +235,6 @@
                 send_meeting_invitations=send_meeting_invitations,
             )
         ))
->>>>>>> cbc36bb1
 
     def bulk_update(self, items, conflict_resolution=AUTO_RESOLVE, message_disposition=SAVE_ONLY,
                     send_meeting_invitations_or_cancellations=SEND_TO_NONE, suppress_read_receipts=True):
