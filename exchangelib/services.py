"""
Implement a selection of EWS services.

Exchange is very picky about things like the order of XML elements in SOAP requests, so we need to generate XML
automatically instead of taking advantage of Python SOAP libraries and the WSDL file.

Exchange EWS references:
    - 2007: http://msdn.microsoft.com/en-us/library/bb409286(v=exchg.80).aspx
    - 2010: http://msdn.microsoft.com/en-us/library/bb409286(v=exchg.140).aspx
    - 2013: http://msdn.microsoft.com/en-us/library/bb409286(v=exchg.150).aspx
"""

import logging
import itertools
from xml.parsers.expat import ExpatError
import traceback

from . import errors
from .errors import EWSWarning, TransportError, SOAPError, ErrorTimeoutExpired, ErrorBatchProcessingStopped, \
    ErrorQuotaExceeded, ErrorCannotDeleteObject, ErrorCreateItemAccessDenied, ErrorFolderNotFound, \
    ErrorNonExistentMailbox, ErrorMailboxStoreUnavailable, ErrorImpersonateUserDenied, ErrorInternalServerError, \
    ErrorInternalServerTransientError, ErrorNoRespondingCASInDestinationSite, ErrorImpersonationFailed, \
    ErrorMailboxMoveInProgress, ErrorAccessDenied, ErrorConnectionFailed, RateLimitError, ErrorServerBusy, \
    ErrorTooManyObjectsOpened, ErrorInvalidLicense, ErrorInvalidSchemaVersionForMailboxVersion, \
    ErrorInvalidServerVersion, ErrorItemNotFound, EWSError
from .ewsdatetime import EWSDateTime
from .transport import wrap, SOAPNS, TNS, MNS, ENS
from .util import chunkify, create_element, add_xml_child, get_xml_attr, to_xml, post_ratelimited, ElementType, \
    xml_to_str, set_xml_value
from .version import EXCHANGE_2010, EXCHANGE_2013

log = logging.getLogger(__name__)


# Shape enums
IdOnly = 'IdOnly'
# AllProperties doesn't actually get all properties in FindItem, just the "first-class" ones. See
#    http://msdn.microsoft.com/en-us/library/office/dn600367(v=exchg.150).aspx
AllProperties = 'AllProperties'
SHAPE_CHOICES = (IdOnly, AllProperties)

# Traversal enums
SHALLOW = 'Shallow'
SOFT_DELETED = 'SoftDeleted'
DEEP = 'Deep'
ASSOCIATED = 'Associated'
ITEM_TRAVERSAL_CHOICES = (SHALLOW, SOFT_DELETED, ASSOCIATED)
FOLDER_TRAVERSAL_CHOICES = (SHALLOW, DEEP, SOFT_DELETED)


class EWSService:
    SERVICE_NAME = None  # The name of the SOAP service
    element_container_name = None  # The name of the XML element wrapping the collection of returned items
    ERRORS_TO_CATCH_IN_RESPONSE = EWSWarning # Treat the following errors as warnings when contained in an element

    def __init__(self, protocol):
        self.protocol = protocol

    def call(self, **kwargs):
        return self._get_elements(payload=self._get_payload(**kwargs))

    def payload(self, version, account, *args, **kwargs):
        return wrap(content=self._get_payload(*args, **kwargs), version=version, account=account)

    def _get_payload(self, *args, **kwargs):
        raise NotImplementedError()

    def _get_elements(self, payload):
        assert isinstance(payload, ElementType)
        try:
            response = self._get_response_xml(payload=payload)
            return self._get_elements_in_response(response=response)
        except (ErrorQuotaExceeded, ErrorCannotDeleteObject, ErrorCreateItemAccessDenied, ErrorTimeoutExpired,
                ErrorFolderNotFound, ErrorNonExistentMailbox, ErrorMailboxStoreUnavailable, ErrorImpersonateUserDenied,
                ErrorInternalServerError, ErrorInternalServerTransientError, ErrorNoRespondingCASInDestinationSite,
                ErrorImpersonationFailed, ErrorMailboxMoveInProgress, ErrorAccessDenied, ErrorConnectionFailed,
                RateLimitError, ErrorServerBusy, ErrorTooManyObjectsOpened, ErrorInvalidLicense, ErrorItemNotFound):
            # These are known and understood, and don't require a backtrace
            # TODO: ErrorTooManyObjectsOpened means there are too many connections to the database. We should be able to
            # act on this by lowering the self.protocol connection pool size.
            raise
        except Exception:
            # This may run from a thread pool, which obfuscates the stack trace. Print trace immediately.
            account = self.account if isinstance(self, EWSAccountService) else None
            log.warning('EWS %s, account %s: Exception in _get_elements: %s', self.protocol.service_endpoint, account,
                        traceback.format_exc(20))
            raise

    def _get_response_xml(self, payload):
        # Takes an XML tree and returns SOAP payload as an XML tree
        assert isinstance(payload, ElementType)
        # Microsoft really doesn't want to make our lives easy. The server may report one version in our initial version
        # guessing tango, but then the server may decide that any arbitrary legacy backend server may actually process
        # the request for an account. Prepare to handle ErrorInvalidSchemaVersionForMailboxVersion errors and set the
        # server version per-account.
        from .version import API_VERSIONS, Version
        if isinstance(self, EWSAccountService):
            account = self.account
            hint = self.account.version.api_version
        else:
            account = None
            hint = self.protocol.version.api_version
        api_versions = [hint] + [v for v in API_VERSIONS if v != hint]
        for api_version in api_versions:
            session = self.protocol.get_session()
            soap_payload = wrap(content=payload, version=api_version, account=account)
            r, session = post_ratelimited(
                protocol=self.protocol,
                session=session,
                url=self.protocol.service_endpoint,
                headers=None,
                data=soap_payload,
                timeout=self.protocol.TIMEOUT,
                verify=self.protocol.verify_ssl,
                allow_redirects=False)
            self.protocol.release_session(session)
            log.debug('Trying API version %s for account %s', api_version, account)
            try:
                soap_response_payload = to_xml(r.text, encoding=r.encoding or 'utf-8')
            except ExpatError as e:
                raise SOAPError('SOAP response is not XML: %s' % e) from e
            try:
                res = self._get_soap_payload(soap_response=soap_response_payload)
            except (ErrorInvalidSchemaVersionForMailboxVersion, ErrorInvalidServerVersion):
                assert account  # This should never happen for non-account services
                # The guessed server version is wrong for this account. Try the next version
                log.debug('API version %s was invalid for account %s', api_version, account)
                continue
            if api_version != hint:
                # The api_version that worked was different than our hint. Set new version for account
                log.info('New API version for account %s (%s -> %s)', account, hint, api_version)
                new_version = Version.from_response(requested_api_version=api_version, response=r)
                if isinstance(self, EWSAccountService):
                    self.account.version = new_version
                else:
                    self.protocol.version = new_version
            return res
        raise ErrorInvalidSchemaVersionForMailboxVersion('Tried versions %s but all were invalid for account %s' %
                                                         (api_versions, account))

    def _get_soap_payload(self, soap_response):
        assert isinstance(soap_response, ElementType)
        body = soap_response.find('{%s}Body' % SOAPNS)
        if body is None:
            raise TransportError('No Body element in SOAP response')
        response = body.find('{%s}%sResponse' % (MNS, self.SERVICE_NAME))
        if response is None:
            fault = body.find('{%s}Fault' % SOAPNS)
            if fault is None:
                raise SOAPError('Unknown SOAP response: %s' % xml_to_str(body))
            self._raise_soap_errors(fault=fault)  # Will throw SOAPError
        response_messages = response.find('{%s}ResponseMessages' % MNS)
        if response_messages is None:
            return response.findall('{%s}%sResponse' % (MNS, self.SERVICE_NAME))
        return response_messages.findall('{%s}%sResponseMessage' % (MNS, self.SERVICE_NAME))

    def _raise_soap_errors(self, fault):
        assert isinstance(fault, ElementType)
        log_prefix = 'EWS %s, service %s' % (self.protocol.service_endpoint, self.SERVICE_NAME)
        # Fault: See http://www.w3.org/TR/2000/NOTE-SOAP-20000508/#_Toc478383507
        faultcode = get_xml_attr(fault, 'faultcode')
        faultstring = get_xml_attr(fault, 'faultstring')
        faultactor = get_xml_attr(fault, 'faultactor')
        detail = fault.find('detail')
        if detail is not None:
            code, msg = None, None
            if detail.find('{%s}ResponseCode' % ENS) is not None:
                code = get_xml_attr(detail, '{%s}ResponseCode' % ENS)
            if detail.find('{%s}Message' % ENS) is not None:
                msg = get_xml_attr(detail, '{%s}Message' % ENS)
            try:
                raise vars(errors)[code](msg)
            except KeyError:
                detail = '%s: code: %s msg: %s (%s)' % (log_prefix, code, msg, xml_to_str(detail))
        try:
            raise vars(errors)[faultcode](faultstring)
        except KeyError:
            pass
        raise SOAPError('SOAP error code: %s string: %s actor: %s detail: %s' % (
            faultcode, faultstring, faultactor, detail))

    def _get_element_container(self, message, name=None):
        assert isinstance(message, ElementType)
        # ResponseClass: See http://msdn.microsoft.com/en-us/library/aa566424(v=EXCHG.140).aspx
        response_class = message.get('ResponseClass')
        # ResponseCode, MessageText: See http://msdn.microsoft.com/en-us/library/aa580757(v=EXCHG.140).aspx
        response_code = get_xml_attr(message, '{%s}ResponseCode' % MNS)
        msg_text = get_xml_attr(message, '{%s}MessageText' % MNS)
        msg_xml = get_xml_attr(message, '{%s}MessageXml' % MNS)
        if response_class == 'Success' and response_code == 'NoError':
            if not name:
                return True
            container = message.find(name)
            if container is None:
                raise TransportError('No %s elements in ResponseMessage (%s)' % (name, xml_to_str(message)))
            return container
        if response_class == 'Warning':
            return self._raise_warnings(code=response_code, text=msg_text, xml=msg_xml)
        # rspclass == 'Error', or 'Success' and not 'NoError'
        return self._raise_errors(code=response_code, text=msg_text, xml=msg_xml)

    def _raise_warnings(self, code, text, xml):
        try:
            return self._raise_errors(code=code, text=text, xml=xml)
        except ErrorBatchProcessingStopped as e:
            raise EWSWarning(e.value) from e

    @staticmethod
    def _raise_errors(code, text, xml):
        if code == 'NoError':
            return True
        if not code:
            raise TransportError('Empty ResponseCode in ResponseMessage (MessageText: %s, MessageXml: %s)' % (
                text, xml))
        try:
            # Raise the error corresponding to the ResponseCode
            raise vars(errors)[code](text)
        except KeyError as e:
            # Should not happen
            raise TransportError('Unknown ResponseCode in ResponseMessage: %s (MessageText: %s, MessageXml: %s)' % (
                code, text, xml)) from e

    def _get_elements_in_response(self, response):
        assert isinstance(response, list)
        for msg in response:
            assert isinstance(msg, ElementType)
            try:
                container = self._get_element_container(message=msg, name=self.element_container_name)
                if isinstance(container, ElementType):
                    yield from self._get_elements_in_container(container=container)
                else:
                    yield (container, None)
            except (ErrorTimeoutExpired, ErrorBatchProcessingStopped):
                raise
            except self.ERRORS_TO_CATCH_IN_RESPONSE as e:
                yield (False, '%s' % e.value)

    def _get_elements_in_container(self, container):
        return [elem for elem in container]


class EWSAccountService(EWSService):
    def __init__(self, account):
        self.account = account
        super().__init__(protocol=account.protocol)


class EWSFolderService(EWSAccountService):
    def __init__(self, folder):
        self.folder = folder
        super().__init__(account=folder.account)


class PagingEWSMixIn(EWSService):
    def _paged_call(self, **kwargs):
        account = self.account if isinstance(self, EWSAccountService) else None
        log_prefix = 'EWS %s, account %s, service %s' % (self.protocol.service_endpoint, account, self.SERVICE_NAME)
        offset = 0
        while True:
            log.debug('%s: Getting items at offset %s', log_prefix, offset)
            kwargs['offset'] = offset
            payload = self._get_payload(**kwargs)
            response = self._get_response_xml(payload=payload)
            page, offset = self._get_page(response)
            if isinstance(page, ElementType):
                container = page.find(self.element_container_name)
                if container is None:
                    raise TransportError('No %s elements in ResponseMessage (%s)' % (self.element_container_name,
                                                                                     xml_to_str(page)))
                yield from self._get_elements_in_container(container=container)
            if not offset:
                break

    def _get_page(self, response):
        assert len(response) == 1
        log_prefix = 'EWS %s, service %s' % (self.protocol.service_endpoint, self.SERVICE_NAME)
        rootfolder = self._get_element_container(message=response[0], name='{%s}RootFolder' % MNS)
        is_last_page = rootfolder.get('IncludesLastItemInRange').lower() in ('true', '0')
        offset = rootfolder.get('IndexedPagingOffset')
        if offset is None and not is_last_page:
            log.warning("Not last page in range, but Exchange didn't send a page offset. Assuming first page")
            offset = '1'
        next_offset = 0 if is_last_page else int(offset)
        if not int(rootfolder.get('TotalItemsInView')):
            assert next_offset == 0
            rootfolder = None
        log.debug('%s: Got page with next offset %s (last_page %s)', log_prefix, next_offset, is_last_page)
        return rootfolder, next_offset


class ExpectResponseErrorsMixin(EWSService):
    """Don't raise errors in the response, just return them as if they're warnings"""
    ERRORS_TO_CATCH_IN_RESPONSE = EWSError

class GetServerTimeZones(EWSService):
    """
    MSDN: https://msdn.microsoft.com/en-us/library/office/dd899371(v=exchg.150).aspx
    """
    SERVICE_NAME = 'GetServerTimeZones'
    element_container_name = '{%s}TimeZoneDefinitions' % MNS

    def call(self, **kwargs):
        if self.protocol.version.build < EXCHANGE_2010:
            raise NotImplementedError('%s is only supported for Exchange 2010 servers and later' % self.SERVICE_NAME)
        return list(super().call(**kwargs))

    def _get_payload(self, returnfulltimezonedata=False):
        return create_element(
            'm:%s' % self.SERVICE_NAME,
            ReturnFullTimeZoneData='true' if returnfulltimezonedata else 'false',
        )

    def _get_elements_in_container(self, container):
        timezones = []
        for timezonedef in container:
            tz_id = timezonedef.get('Id')
            name = timezonedef.get('Name')
            timezones.append((tz_id, name))
        return timezones


class GetRoomLists(EWSService):
    """
    MSDN: https://msdn.microsoft.com/en-us/library/office/dd899486(v=exchg.150).aspx
    """
    SERVICE_NAME = 'GetRoomLists'
    element_container_name = '{%s}RoomLists' % MNS

    def call(self, **kwargs):
        if self.protocol.version.build < EXCHANGE_2010:
            raise NotImplementedError('%s is only supported for Exchange 2010 servers and later' % self.SERVICE_NAME)
        elements = super().call(**kwargs)
        from .folders import RoomList
        return [RoomList.from_xml(elem) for elem in elements]

    def _get_payload(self):
        return create_element('m:%s' % self.SERVICE_NAME)


class GetRooms(EWSService):
    """
    MSDN: https://msdn.microsoft.com/en-us/library/office/dd899454(v=exchg.150).aspx
    """
    SERVICE_NAME = 'GetRooms'
    element_container_name = '{%s}Rooms' % MNS

    def call(self, **kwargs):
        if self.protocol.version.build < EXCHANGE_2010:
            raise NotImplementedError('%s is only supported for Exchange 2010 servers and later' % self.SERVICE_NAME)
        elements = super().call(**kwargs)
        from .folders import Room
        return [Room.from_xml(elem) for elem in elements]

    def _get_payload(self, roomlist):
        getrooms = create_element('m:%s' % self.SERVICE_NAME)
        set_xml_value(getrooms, roomlist, self.protocol.version)
        return getrooms


class EWSPooledMixIn(EWSService):
    CHUNKSIZE = None

    def call(self, **kwargs):
        return self._pool_requests(payload_func=self._get_payload, **kwargs)

    def _pool_requests(self, payload_func, items, **kwargs):
        log.debug('Processing items in chunks of %s', self.CHUNKSIZE)
        # Chop items list into suitable pieces and let worker threads chew on the work. The order of the output result
        # list must be the same as the input id list, so the caller knows which status message belongs to which ID.
        return itertools.chain(*self.protocol.thread_pool.map(
            lambda chunk: self._get_elements(payload=payload_func(chunk, **kwargs)),
            chunkify(items, self.CHUNKSIZE)
        ))


class EWSPooledAccountService(EWSAccountService, EWSPooledMixIn):
    CHUNKSIZE = None

    def call(self, **kwargs):
        return self._pool_requests(payload_func=self._get_payload, **kwargs)


class EWSPooledFolderService(EWSFolderService, EWSPooledMixIn):
    CHUNKSIZE = None

    def call(self, **kwargs):
        return self._pool_requests(payload_func=self._get_payload, **kwargs)


class GetItem(EWSPooledAccountService):
    """
    Take a list of (id, changekey) tuples and returns all items in 'account', optionally expanded with
    'additional_fields' fields, in stable order.

    MSDN: https://msdn.microsoft.com/en-us/library/office/aa563775(v=exchg.150).aspx
    """
    CHUNKSIZE = 100
    SERVICE_NAME = 'GetItem'
    element_container_name = '{%s}Items' % MNS

    def _get_payload(self, items, folder, additional_fields):
        # Takes a list of (item_id, changekey) tuples or Item objects and returns the XML for a GetItem request.
        #
        # We start with an IdOnly request. 'additional_properties' defines the additional fields we want. Supported
        # fields are available in self.folder.allowed_field_names().
        from .folders import ItemId
        getitem = create_element('m:%s' % self.SERVICE_NAME)
        itemshape = create_element('m:ItemShape')
        add_xml_child(itemshape, 't:BaseShape', IdOnly)
        if additional_fields:
            additional_property_elems = folder.additional_property_elems(additional_fields)
            add_xml_child(itemshape, 't:AdditionalProperties', additional_property_elems)
        getitem.append(itemshape)
        item_ids = create_element('m:ItemIds')
        n = 0
        for item in items:
            n += 1
            item_id = ItemId(*(item if isinstance(item, tuple) else (item.item_id, item.changekey)))
            log.debug('Getting item %s', item)
            set_xml_value(item_ids, item_id, self.account.version)
        if not n:
            raise AttributeError('"ids" must not be empty')
        getitem.append(item_ids)
        return getitem


class CreateItem(EWSPooledAccountService):
    """
    Takes folder and a list of items. Returns result of creation as a list of tuples (success[True|False],
    errormessage), in the same order as the input list.

    MSDN: https://msdn.microsoft.com/en-us/library/office/aa565209(v=exchg.150).aspx
    """
    CHUNKSIZE = 25
    SERVICE_NAME = 'CreateItem'
    element_container_name = '{%s}Items' % MNS

    def _get_payload(self, items, folder, message_disposition, send_meeting_invitations):
        # Takes a list of Item obejcts (CalendarItem, Message etc) and returns the XML for a CreateItem request.
        # convert items to XML Elements
        #
        # MessageDisposition is only applicable to email messages, where it is required.
        #
        # SendMeetingInvitations is required for calendar items. It is also applicable to tasks, meeting request
        # responses (see https://msdn.microsoft.com/en-us/library/office/aa566464(v=exchg.150).aspx) and sharing
        # invitation accepts (see https://msdn.microsoft.com/en-us/library/office/ee693280(v=exchg.150).aspx). The
        # last two are not supported yet.
        createitem = create_element(
            'm:%s' % self.SERVICE_NAME,
            MessageDisposition=message_disposition,
            SendMeetingInvitations=send_meeting_invitations,
        )
        if folder:
            add_xml_child(createitem, 'm:SavedItemFolderId', folder.to_xml(version=self.account.version))
        item_elems = []
        for item in items:
            log.debug('Adding item %s', item)
            item_elems.append(item.to_xml(version=self.account.version))
        if not item_elems:
            raise AttributeError('"items" must not be empty')
        add_xml_child(createitem, 'm:Items', item_elems)
        return createitem


class UpdateItem(EWSPooledAccountService):
    """
    MSDN: https://msdn.microsoft.com/en-us/library/office/aa580254(v=exchg.150).aspx
    """
    CHUNKSIZE = 25
    SERVICE_NAME = 'UpdateItem'
    element_container_name = '{%s}Items' % MNS

    def _get_payload(self, items, conflict_resolution, message_disposition,
                     send_meeting_invitations_or_cancellations, suppress_read_receipts):
        # Takes a list of (Item, fieldnames) tuples where 'Item' is a instance of a subclass of Item and 'fieldnames'
        # are the attribute names that were updated. Returns the XML for an UpdateItem call.
        # an UpdateItem request.
        from .folders import ItemId, IndexedField, ExtendedProperty, ExternId, EWSElement
        if self.account.version.build >= EXCHANGE_2013:
            updateitem = create_element(
                'm:%s' % self.SERVICE_NAME,
                ConflictResolution=conflict_resolution,
                MessageDisposition=message_disposition,
                SendMeetingInvitationsOrCancellations=send_meeting_invitations_or_cancellations,
                SuppressReadReceipts='true' if suppress_read_receipts else 'false',
            )
        else:
            updateitem = create_element(
                'm:%s' % self.SERVICE_NAME,
                ConflictResolution=conflict_resolution,
                MessageDisposition=message_disposition,
                SendMeetingInvitationsOrCancellations=send_meeting_invitations_or_cancellations,
            )

        itemchanges = create_element('m:ItemChanges')
        n = 0
        for item, fieldnames in items:
            n += 1
            if not fieldnames:
                raise AttributeError('"fieldnames" must not be empty')
            item_model = item.__class__
            readonly_fields = item_model.readonly_fields()
            itemchange = create_element('t:ItemChange')
            item_id = ItemId(item.item_id, item.changekey)
            log.debug('Updating item %s values %s', item_id, fieldnames)
            set_xml_value(itemchange, item_id, self.account.version)
            updates = create_element('t:Updates')
            meeting_timezone_added = False
            for fieldname in fieldnames:
                if fieldname in readonly_fields or fieldname in ('item_id', 'changekey'):
                    log.warning('%s is a read-only field. Skipping', fieldname)
                    continue
                val = getattr(item, fieldname)
                if fieldname == 'extern_id' and val is not None:
                    val = ExternId(val)
                field_uri = item_model.fielduri_for_field(fieldname)
                if isinstance(field_uri, str):
                    fielduri = create_element('t:FieldURI', FieldURI=field_uri)
                elif issubclass(field_uri, IndexedField):
                    log.warning("Skipping update on fieldname '%s' (not supported yet)", fieldname)
                    continue
                    # TODO: we need to create a SetItemField for every item in the list, and possibly DeleteItemField
                    # for every label not on the list
                    # fielduri = field_uri.field_uri_xml(label=val.label)
                elif issubclass(field_uri, ExtendedProperty):
                    fielduri = field_uri.field_uri_xml()
                else:
                    assert False, 'Unknown field_uri type: %s' % field_uri
                if val is None:
                    # A value of None means we want to remove this field from the item
                    if fieldname in item_model.required_fields():
                        log.warning('%s is a required field and may not be deleted. Skipping', fieldname)
                        continue
                    add_xml_child(updates, 't:DeleteItemField', fielduri)
                    continue
                setitemfield = create_element('t:SetItemField')
                setitemfield.append(fielduri)
                folderitem = create_element(item_model.request_tag())

                if isinstance(val, EWSElement):
                    set_xml_value(folderitem, val, self.account.version)
                else:
                    folderitem.append(
                        set_xml_value(item_model.elem_for_field(fieldname), val, self.account.version)
                    )
                setitemfield.append(folderitem)
                updates.append(setitemfield)

                if isinstance(val, EWSDateTime):
                    # Always set timezone explicitly when updating date fields. Exchange 2007 wants "MeetingTimeZone"
                    # instead of explicit timezone on each datetime field.
                    setitemfield_tz = create_element('t:SetItemField')
                    folderitem_tz = create_element(item_model.request_tag())
                    if self.account.version.build < EXCHANGE_2010:
                        if meeting_timezone_added:
                            # Let's hope that we're not changing timezone, or that both 'start' and 'end' are supplied.
                            # Exchange 2007 doesn't support different timezone on start and end.
                            continue
                        fielduri_tz = create_element('t:FieldURI', FieldURI='calendar:MeetingTimeZone')
                        timezone = create_element('t:MeetingTimeZone', TimeZoneName=val.tzinfo.ms_id)
                        meeting_timezone_added = True
                    else:
                        if fieldname == 'start':
                            fielduri_tz = create_element('t:FieldURI', FieldURI='calendar:StartTimeZone')
                            timezone = create_element('t:StartTimeZone', Id=val.tzinfo.ms_id, Name=val.tzinfo.ms_name)
                        elif fieldname == 'end':
                            fielduri_tz = create_element('t:FieldURI', FieldURI='calendar:EndTimeZone')
                            timezone = create_element('t:EndTimeZone', Id=val.tzinfo.ms_id, Name=val.tzinfo.ms_name)
                        else:
                            # EWS does not support updating the timezone for fields that are not the 'start' or 'end'
                            # field. Either supply the date in UTC or in the same timezone as originally created.
                            log.warning("Skipping timezone for field '%s'", fieldname)
                            continue
                    setitemfield_tz.append(fielduri_tz)
                    folderitem_tz.append(timezone)
                    setitemfield_tz.append(folderitem_tz)
                    updates.append(setitemfield_tz)
            itemchange.append(updates)
            itemchanges.append(itemchange)
        if not n:
            raise AttributeError('"items" must not be empty')
        updateitem.append(itemchanges)
        return updateitem


class DeleteItem(EWSPooledAccountService):
    """
    Takes a folder and a list of (id, changekey) tuples. Returns result of deletion as a list of tuples
    (success[True|False], errormessage), in the same order as the input list.

    MSDN: https://msdn.microsoft.com/en-us/library/office/aa562961(v=exchg.150).aspx

    """
    CHUNKSIZE = 25
    SERVICE_NAME = 'DeleteItem'
    element_container_name = None  # DeleteItem doesn't return a response object, just status in XML attrs

    def _get_payload(self, items, delete_type, send_meeting_cancellations, affected_task_occurrences,
                     suppress_read_receipts):
        # Takes a list of (item_id, changekey) tuples or Item objects and returns the XML for a DeleteItem request.
        from .folders import ItemId
        if self.account.version.build >= EXCHANGE_2013:
            deleteitem = create_element(
                'm:%s' % self.SERVICE_NAME,
                DeleteType=delete_type,
                SendMeetingCancellations=send_meeting_cancellations,
                AffectedTaskOccurrences=affected_task_occurrences,
                SuppressReadReceipts='true' if suppress_read_receipts else 'false',
            )
        else:
            deleteitem = create_element(
                'm:%s' % self.SERVICE_NAME,
                DeleteType=delete_type,
                SendMeetingCancellations=send_meeting_cancellations,
                AffectedTaskOccurrences=affected_task_occurrences,
            )

        item_ids = create_element('m:ItemIds')
        n = 0
        for item in items:
            n += 1
            item_id = ItemId(*(item if isinstance(item, tuple) else (item.item_id, item.changekey)))
            log.debug('Deleting item %s', item)
            set_xml_value(item_ids, item_id, self.account.version)
        if not n:
            raise AttributeError('"ids" must not be empty')
        deleteitem.append(item_ids)
        return deleteitem


class FindItem(EWSFolderService, PagingEWSMixIn):
    """
    Gets all items for 'account' in folder 'folder_id', optionally expanded with 'additional_fields' fields,
    optionally restricted by a Restriction definition.

    MSDN: https://msdn.microsoft.com/en-us/library/office/aa566370(v=exchg.150).aspx
    """
    SERVICE_NAME = 'FindItem'
    element_container_name = '{%s}Items' % TNS

    def call(self, **kwargs):
        return self._paged_call(**kwargs)

    def _get_payload(self, additional_fields, restriction, shape, depth, offset=0):
        finditem = create_element('m:%s' % self.SERVICE_NAME, Traversal=depth)
        itemshape = create_element('m:ItemShape')
        add_xml_child(itemshape, 't:BaseShape', shape)
        if additional_fields:
            additional_property_elems = self.folder.additional_property_elems(additional_fields)
            add_xml_child(itemshape, 't:AdditionalProperties', additional_property_elems)
        finditem.append(itemshape)
        indexedpageviewitem = create_element('m:IndexedPageItemView', Offset=str(offset), BasePoint='Beginning')
        finditem.append(indexedpageviewitem)
        if restriction:
            finditem.append(restriction.xml)
        parentfolderids = create_element('m:ParentFolderIds')
        parentfolderids.append(self.folder.to_xml(version=self.account.version))
        finditem.append(parentfolderids)
        return finditem


class FindFolder(EWSFolderService, PagingEWSMixIn):
    """
    Gets a list of folders belonging to an account.

    MSDN: https://msdn.microsoft.com/en-us/library/office/aa564962(v=exchg.150).aspx
    """
    SERVICE_NAME = 'FindFolder'
    element_container_name = '{%s}Folders' % TNS

    def call(self, **kwargs):
        return self._paged_call(**kwargs)

    def _get_payload(self, additional_fields, shape, depth, offset=0):
        findfolder = create_element('m:%s' % self.SERVICE_NAME, Traversal=depth)
        foldershape = create_element('m:FolderShape')
        add_xml_child(foldershape, 't:BaseShape', shape)
        if additional_fields:
            additionalproperties = create_element('t:AdditionalProperties')
            for field_uri in additional_fields:
                additionalproperties.append(create_element('t:FieldURI', FieldURI=field_uri))
            foldershape.append(additionalproperties)
        findfolder.append(foldershape)
        if self.account.version.build >= EXCHANGE_2010:
            indexedpageviewitem = create_element('m:IndexedPageFolderView', Offset=str(offset), BasePoint='Beginning')
            findfolder.append(indexedpageviewitem)
        else:
            assert offset == 0, 'Offset is %s' % offset
        parentfolderids = create_element('m:ParentFolderIds')
        parentfolderids.append(self.folder.to_xml(version=self.account.version))
        findfolder.append(parentfolderids)
        return findfolder


class GetFolder(EWSAccountService):
    """
    MSDN: https://msdn.microsoft.com/en-us/library/office/aa580263(v=exchg.150).aspx
    """
    SERVICE_NAME = 'GetFolder'
    element_container_name = '{%s}Folders' % MNS

    def _get_payload(self, distinguished_folder_id, additional_fields, shape):
        from .credentials import DELEGATE
        from .folders import Mailbox
        getfolder = create_element('m:%s' % self.SERVICE_NAME)
        foldershape = create_element('m:FolderShape')
        add_xml_child(foldershape, 't:BaseShape', shape)
        if additional_fields:
            additionalproperties = create_element('t:AdditionalProperties')
            for field_uri in additional_fields:
                additionalproperties.append(create_element('t:FieldURI', FieldURI=field_uri))
            foldershape.append(additionalproperties)
        getfolder.append(foldershape)
        folderids = create_element('m:FolderIds')
        distinguishedfolderid = create_element('t:DistinguishedFolderId', Id=distinguished_folder_id)
        if self.account.access_type == DELEGATE:
            mailbox = Mailbox(email_address=self.account.primary_smtp_address)
            set_xml_value(distinguishedfolderid, mailbox, self.account.version)
        folderids.append(distinguishedfolderid)
        getfolder.append(folderids)
        return getfolder


class SendItem(EWSAccountService):
    """
    MSDN: https://msdn.microsoft.com/en-us/library/office/aa580238(v=exchg.150).aspx
    """
    SERVICE_NAME = 'SendItem'
    element_container_name = None  # SendItem doesn't return a response object, just status in XML attrs

    def _get_payload(self, items, save_item_to_folder, saved_item_folder):
        if saved_item_folder and not save_item_to_folder:
            raise AttributeError("'save_item_to_folder' must be True when 'saved_item_folder' is set")
        from .folders import ItemId
        senditem = create_element(
            'm:%s' % self.SERVICE_NAME,
            SaveItemToFolder='true' if save_item_to_folder else 'false',
        )
        item_ids = create_element('m:ItemIds')
        n = 0
        for item in items:
            n += 1
            item_id = ItemId(*(item if isinstance(item, tuple) else (item.item_id, item.changekey)))
            log.debug('Sending item %s', item)
            set_xml_value(item_ids, item_id, self.account.version)
        if not n:
            raise AttributeError('"ids" must not be empty')
        senditem.append(item_ids)
        if saved_item_folder:
            add_xml_child(senditem, 'm:SavedItemFolderId', saved_item_folder.to_xml(version=self.account.version))
        return senditem


class MoveItem(EWSAccountService):
    """
    MSDN: https://msdn.microsoft.com/en-us/library/office/aa565781(v=exchg.150).aspx
    """
    SERVICE_NAME = 'MoveItem'
    element_container_name = '{%s}Items' % MNS

    def _get_payload(self, items, to_folder):
        # Takes a list of items and returns their new item IDs
        from .folders import ItemId
        moveeitem = create_element('m:%s' % self.SERVICE_NAME)
        add_xml_child(moveeitem, 'm:ToFolderId', to_folder.to_xml(version=self.account.version))
        item_ids = create_element('m:ItemIds')
        n = 0
        for item in items:
            n += 1
            item_id = ItemId(*(item if isinstance(item, tuple) else (item.item_id, item.changekey)))
            log.debug('Moving item %s to %s', item, to_folder)
            set_xml_value(item_ids, item_id, self.account.version)
        if not n:
            raise AttributeError('"ids" must not be empty')
        moveeitem.append(item_ids)
        return moveeitem


class ResolveNames(EWSService):
    """
    MSDN: https://msdn.microsoft.com/en-us/library/office/aa565329(v=exchg.150).aspx
    """
    SERVICE_NAME = 'ResolveNames'
    element_container_name = '{%s}ResolutionSet' % MNS

    def _get_payload(self, unresolved_entries, return_full_contact_data=False):
        payload = create_element(
            'm:%s' % self.SERVICE_NAME,
            ReturnFullContactData='true' if return_full_contact_data else 'false',
        )
        n = 0
        for entry in unresolved_entries:
            n += 1
            add_xml_child(payload, 'm:UnresolvedEntry', entry)
        if not n:
            raise AttributeError('"unresolvedentries" must not be empty')
        return payload

<<<<<<< HEAD
class ExportItems(EWSPooledAccountService, ExpectResponseErrorsMixin):
    """
    MSDN: https://msdn.microsoft.com/en-us/library/office/ff709523(v=exchg.150).aspx
    """
    CHUNKSIZE = 100
    SERVICE_NAME = 'ExportItems'
    element_container_name = "{%s}Data" % MNS

    def call(self, item_ids):
        return self._pool_requests(
            payload_func=self._get_payload, items=item_ids, version=self.account.version
        )

    def _get_payload(self, items, version):
        exportitems = create_element('m:%s' % self.SERVICE_NAME)
        itemids = create_element('m:ItemIds')
        exportitems.append(itemids)
        for item_id in items:
            itemids.append(item_id.to_xml(version))
        return exportitems

    # We need to override this since ExportItemsResponseMessage is formated a
    #  little bit differently. Namely, all we want is the 64bit string in the
    #  Data tag.
    def _get_elements_in_container(self, container):
        return [container.text]

class UploadItems(EWSPooledAccountService):
    """
    MSDN: https://msdn.microsoft.com/en-us/library/office/ff709490(v=exchg.150).aspx

    This currently has the existing limitation of only being able to upload
    items that do not yet exist in the database. The full spec also allows
    actions "Update" and "UpdateOrCreate".
    """
    CHUNKSIZE = 100
    SERVICE_NAME = 'UploadItems'
    element_container_name = '{%s}ItemId' % MNS

    def call(self, data):
        """Upload given items to given account

        data is an iterable of tuples where the first element is a Folder
        instance representing the ParentFolder that the item will be placed in
        and the second element is a Data string returned from an ExportItems
        call.
        """
        return self._pool_requests(
            payload_func=self._get_payload, items=data
        )

    def _get_payload(self, items):
        uploaditems = create_element('m:%s' % self.SERVICE_NAME)
        itemselement = create_element('m:Items')
        uploaditems.append(itemselement)
        for parent_folder, data_str in items:
            item = create_element("t:Item", CreateAction="CreateNew")
            parentfolderid = create_element('t:ParentFolderId')
            parentfolderid.attrib['Id'] = parent_folder.folder_id
            parentfolderid.attrib['ChangeKey'] = parent_folder.changekey
            item.append(parentfolderid)
            add_xml_child(item, 't:Data', data_str)
            itemselement.append(item)
        return uploaditems

    def _get_elements_in_container(self, container):
        return [(container.attrib['Id'], container.attrib['ChangeKey'])]
=======

class GetAttachment(EWSAccountService):
    """
    MSDN: https://msdn.microsoft.com/en-us/library/office/aa494316(v=exchg.150).aspx
    """
    SERVICE_NAME = 'GetAttachment'
    element_container_name = '{%s}Attachments' % MNS

    def call(self, **kwargs):
        if self.protocol.version.build < EXCHANGE_2010:
            raise NotImplementedError('%s is only supported for Exchange 2010 servers and later' % self.SERVICE_NAME)
        elements = super().call(**kwargs)
        assert False, xml_to_str(elements)

    def _get_payload(self, items):
        from .folders import AttachmentId
        payload = create_element('m:%s' % self.SERVICE_NAME)
        # TODO: Also support AttachmentShape. See https://msdn.microsoft.com/en-us/library/office/aa563727(v=exchg.150).aspx
        attachment_shape = create_element('m:AttachmentShape')
        attachment_ids = create_element('m:AttachmentIds')
        n = 0
        for item in items:
            n += 1
            attachment_id = AttachmentId(*(item if isinstance(item, tuple) else (item.item_id, item.changekey)))
            set_xml_value(attachment_ids, attachment_id, self.account.version)
        if not n:
            raise AttributeError('"ids" must not be empty')
        payload.append(attachment_ids)
        return payload


class CreateAttachment(EWSAccountService):
    """
    MSDN: https://msdn.microsoft.com/en-us/library/office/aa565877(v=exchg.150).aspx
    """
    SERVICE_NAME = 'CreateAttachment'

    def call(self, **kwargs):
        if self.protocol.version.build < EXCHANGE_2010:
            raise NotImplementedError('%s is only supported for Exchange 2010 servers and later' % self.SERVICE_NAME)
        elements = super().call(**kwargs)
        assert False, xml_to_str(elements)

    def _get_payload(self, attachments):
        payload = create_element('m:%s' % self.SERVICE_NAME)
        attachments = create_element('m:Attachments')
        n = 0
        for attachment in attachments:
            n += 1
            set_xml_value(attachments, attachment, self.account.version)
        if not n:
            raise AttributeError('"attachments" must not be empty')
        payload.append(attachments)
        return payload


class DeleteAttachment(EWSAccountService):
    """
    MSDN: https://msdn.microsoft.com/en-us/library/office/aa580782(v=exchg.150).aspx
    """
    SERVICE_NAME = 'DeleteAttachment'

    def call(self, **kwargs):
        if self.protocol.version.build < EXCHANGE_2010:
            raise NotImplementedError('%s is only supported for Exchange 2010 servers and later' % self.SERVICE_NAME)
        elements = super().call(**kwargs)
        assert False, xml_to_str(elements)

    def _get_payload(self, items):
        from .folders import AttachmentId
        payload = create_element('m:%s' % self.SERVICE_NAME)
        attachment_ids = create_element('m:AttachmentIds')
        n = 0
        for item in items:
            n += 1
            attachment_id = AttachmentId(*(item if isinstance(item, tuple) else (item.item_id, item.changekey)))
            set_xml_value(attachment_ids, attachment_id, self.account.version)
        if not n:
            raise AttributeError('"ids" must not be empty')
        payload.append(attachment_ids)
        return payload
>>>>>>> cbc36bb1
<|MERGE_RESOLUTION|>--- conflicted
+++ resolved
@@ -796,75 +796,6 @@
             raise AttributeError('"unresolvedentries" must not be empty')
         return payload
 
-<<<<<<< HEAD
-class ExportItems(EWSPooledAccountService, ExpectResponseErrorsMixin):
-    """
-    MSDN: https://msdn.microsoft.com/en-us/library/office/ff709523(v=exchg.150).aspx
-    """
-    CHUNKSIZE = 100
-    SERVICE_NAME = 'ExportItems'
-    element_container_name = "{%s}Data" % MNS
-
-    def call(self, item_ids):
-        return self._pool_requests(
-            payload_func=self._get_payload, items=item_ids, version=self.account.version
-        )
-
-    def _get_payload(self, items, version):
-        exportitems = create_element('m:%s' % self.SERVICE_NAME)
-        itemids = create_element('m:ItemIds')
-        exportitems.append(itemids)
-        for item_id in items:
-            itemids.append(item_id.to_xml(version))
-        return exportitems
-
-    # We need to override this since ExportItemsResponseMessage is formated a
-    #  little bit differently. Namely, all we want is the 64bit string in the
-    #  Data tag.
-    def _get_elements_in_container(self, container):
-        return [container.text]
-
-class UploadItems(EWSPooledAccountService):
-    """
-    MSDN: https://msdn.microsoft.com/en-us/library/office/ff709490(v=exchg.150).aspx
-
-    This currently has the existing limitation of only being able to upload
-    items that do not yet exist in the database. The full spec also allows
-    actions "Update" and "UpdateOrCreate".
-    """
-    CHUNKSIZE = 100
-    SERVICE_NAME = 'UploadItems'
-    element_container_name = '{%s}ItemId' % MNS
-
-    def call(self, data):
-        """Upload given items to given account
-
-        data is an iterable of tuples where the first element is a Folder
-        instance representing the ParentFolder that the item will be placed in
-        and the second element is a Data string returned from an ExportItems
-        call.
-        """
-        return self._pool_requests(
-            payload_func=self._get_payload, items=data
-        )
-
-    def _get_payload(self, items):
-        uploaditems = create_element('m:%s' % self.SERVICE_NAME)
-        itemselement = create_element('m:Items')
-        uploaditems.append(itemselement)
-        for parent_folder, data_str in items:
-            item = create_element("t:Item", CreateAction="CreateNew")
-            parentfolderid = create_element('t:ParentFolderId')
-            parentfolderid.attrib['Id'] = parent_folder.folder_id
-            parentfolderid.attrib['ChangeKey'] = parent_folder.changekey
-            item.append(parentfolderid)
-            add_xml_child(item, 't:Data', data_str)
-            itemselement.append(item)
-        return uploaditems
-
-    def _get_elements_in_container(self, container):
-        return [(container.attrib['Id'], container.attrib['ChangeKey'])]
-=======
 
 class GetAttachment(EWSAccountService):
     """
@@ -946,4 +877,72 @@
             raise AttributeError('"ids" must not be empty')
         payload.append(attachment_ids)
         return payload
->>>>>>> cbc36bb1
+
+
+class ExportItems(EWSPooledAccountService, ExpectResponseErrorsMixin):
+    """
+    MSDN: https://msdn.microsoft.com/en-us/library/office/ff709523(v=exchg.150).aspx
+    """
+    CHUNKSIZE = 100
+    SERVICE_NAME = 'ExportItems'
+    element_container_name = "{%s}Data" % MNS
+
+    def call(self, item_ids):
+        return self._pool_requests(
+            payload_func=self._get_payload, items=item_ids, version=self.account.version
+        )
+
+    def _get_payload(self, items, version):
+        exportitems = create_element('m:%s' % self.SERVICE_NAME)
+        itemids = create_element('m:ItemIds')
+        exportitems.append(itemids)
+        for item_id in items:
+            itemids.append(item_id.to_xml(version))
+        return exportitems
+
+    # We need to override this since ExportItemsResponseMessage is formated a
+    #  little bit differently. Namely, all we want is the 64bit string in the
+    #  Data tag.
+    def _get_elements_in_container(self, container):
+        return [container.text]
+
+class UploadItems(EWSPooledAccountService):
+    """
+    MSDN: https://msdn.microsoft.com/en-us/library/office/ff709490(v=exchg.150).aspx
+
+    This currently has the existing limitation of only being able to upload
+    items that do not yet exist in the database. The full spec also allows
+    actions "Update" and "UpdateOrCreate".
+    """
+    CHUNKSIZE = 100
+    SERVICE_NAME = 'UploadItems'
+    element_container_name = '{%s}ItemId' % MNS
+
+    def call(self, data):
+        """Upload given items to given account
+
+        data is an iterable of tuples where the first element is a Folder
+        instance representing the ParentFolder that the item will be placed in
+        and the second element is a Data string returned from an ExportItems
+        call.
+        """
+        return self._pool_requests(
+            payload_func=self._get_payload, items=data
+        )
+
+    def _get_payload(self, items):
+        uploaditems = create_element('m:%s' % self.SERVICE_NAME)
+        itemselement = create_element('m:Items')
+        uploaditems.append(itemselement)
+        for parent_folder, data_str in items:
+            item = create_element("t:Item", CreateAction="CreateNew")
+            parentfolderid = create_element('t:ParentFolderId')
+            parentfolderid.attrib['Id'] = parent_folder.folder_id
+            parentfolderid.attrib['ChangeKey'] = parent_folder.changekey
+            item.append(parentfolderid)
+            add_xml_child(item, 't:Data', data_str)
+            itemselement.append(item)
+        return uploaditems
+
+    def _get_elements_in_container(self, container):
+        return [(container.attrib['Id'], container.attrib['ChangeKey'])]